--- conflicted
+++ resolved
@@ -131,23 +131,15 @@
 pip install . -r requirements.txt -r rcrainfo_requirements.txt
 ```
 
-<<<<<<< HEAD
 ### Secondary Context Installation Steps
 In order to enable calculation and assignment of urban/rural secondary contexts, please refer to [esupy's README.md](https://github.com/USEPA/esupy/tree/main#installation-instructions-for-optional-geospatial-packages) for installation instructions, which may require a copy of the [`env_sec_ctxt.yaml`](https://github.com/USEPA/standardizedinventories/blob/master/env_sec_ctxt.yaml) file included here.
 
-
-## Wiki
-
-See the [Wiki](https://github.com/USEPA/standardizedinventories/wiki) for instructions on installation and use and for contact information.
-=======
 ## Data Products
 Output of StEWI can be accessed for selected releases without having to run StEWI. See the [Data Product Links](https://github.com/USEPA/standardizedinventories/wiki/DataProductLinks) page for direct links to StEWI output files in Apache parquet format.
 
 ## Wiki
-
 See the [Wiki](https://github.com/USEPA/standardizedinventories/wiki) for instructions on installation and use and for
 citation and contact information.
->>>>>>> 90055783
 
 ## Disclaimer
 
