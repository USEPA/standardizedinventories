--- conflicted
+++ resolved
@@ -1,10 +1,6 @@
 from setuptools import setup
 
-<<<<<<< HEAD
 install_requires=['esupy @ git+https://github.com/USEPA/esupy.git@develop#egg=esupy',
-=======
-install_requires=['esupy @ git+https://github.com/USEPA/esupy#egg=esupy',
->>>>>>> 7f8c03fe
                   'numpy>=1.20.1',
                   'pandas>=1.3',
                   'requests>=2.20',
