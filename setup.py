from setuptools import setup

setup(
    name="StEWI",
    version="0.9.1",
    author="Wesley Ingwersen",
    author_email="ingwersen.wesley@epa.gov",
    description="Standardized Emission And Waste Inventories (StEWI)"
                "provides processed EPA release and emissions inventories "
                "in standard tabular format",
    license="CC0",
    keywords="USEPA data",
    url="http://www.github.com/usepa/standardizedinventories",
    packages=['chemicalmatcher', 'facilitymatcher', 'stewi', 'stewicombo'],
    #Must include package data, specifying all subdirectories to be included
    #https://setuptools.readthedocs.io/en/latest/setuptools.html#including-data-files
    package_data={'stewi': ["data/*.*",
                            "output/*.*",
                            "output/facility/*.*",
                            "output/flow/*.*",
                            "output/flowbyfacility/*.*",
                            "output/validation/*.*"],
                  'chemicalmatcher': ["data/*.*", "output/*.*"],
                  'facilitymatcher': ["data/*.*", "output/*.*"]},
<<<<<<< HEAD
    install_requires=['numpy', 'pandas', 'requests',
                    'bs4', 'argparse', 'regex', 'selenium','PyYAML>=5.1'],
=======
    include_package_data=True,
    install_requires=['numpy>=1.16', 'pandas>=0.22', 'requests>=2.20'],
>>>>>>> 296a0c06
    classifiers=[
        "Development Status :: Beta",
        "Environment :: Console",
        "Intended Audience :: Science/Research",
        "License :: CC0",
        "Programming Language :: Python :: 3.x",
        "Topic :: Utilities",
    ]
)<|MERGE_RESOLUTION|>--- conflicted
+++ resolved
@@ -22,13 +22,9 @@
                             "output/validation/*.*"],
                   'chemicalmatcher': ["data/*.*", "output/*.*"],
                   'facilitymatcher': ["data/*.*", "output/*.*"]},
-<<<<<<< HEAD
-    install_requires=['numpy', 'pandas', 'requests',
-                    'bs4', 'argparse', 'regex', 'selenium','PyYAML>=5.1'],
-=======
     include_package_data=True,
-    install_requires=['numpy>=1.16', 'pandas>=0.22', 'requests>=2.20'],
->>>>>>> 296a0c06
+    install_requires=['numpy>=1.16', 'pandas>=0.22', 'requests>=2.20',
+                      'bs4', 'argparse', 'regex', 'selenium','PyYAML>=5.1'],
     classifiers=[
         "Development Status :: Beta",
         "Environment :: Console",
