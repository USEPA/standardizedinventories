--- conflicted
+++ resolved
@@ -29,11 +29,8 @@
 data_dir = MODULEPATH + 'data/'
 
 log.basicConfig(level=log.INFO, format='%(levelname)s %(message)s')
-<<<<<<< HEAD
-STEWI_VERSION = '0.9.8'
-=======
-stewi_version = '0.9.9'
->>>>>>> 48992408
+STEWI_VERSION = '0.9.9'
+
 
 #Common declaration of write format for package data products
 WRITE_FORMAT = "parquet"
