#!/usr/bin/env python

import pandas as pd
pd.options.mode.chained_assignment = None
import json
import logging as log
import os
import numpy as np
import yaml
import time
import subprocess
from datetime import datetime
from esupy.processed_data_mgmt import Paths, FileMeta, load_preprocessed_output,\
    write_df_to_file, create_paths_if_missing, write_metadata_to_file

try: modulepath = os.path.dirname(os.path.realpath(__file__)).replace('\\', '/') + '/'
except NameError: modulepath = 'stewi/'

data_dir = modulepath + 'data/'

<<<<<<< HEAD
log.basicConfig(level=log.DEBUG, format='%(levelname)s %(message)s')
stewi_version = '0.9.7'
=======
log.basicConfig(level=log.INFO, format='%(levelname)s %(message)s')
stewi_version = '0.9.7'

#Common declaration of write format for package data products
write_format = "parquet"

paths = Paths()
paths.local_path = os.path.realpath(paths.local_path + "/stewi")
output_dir = paths.local_path

try:
    git_hash = subprocess.check_output(['git', 'rev-parse', 'HEAD']).strip().decode(
        'ascii')[0:7]
except:
    git_hash = None
>>>>>>> a466654f

reliability_table = pd.read_csv(data_dir + 'DQ_Reliability_Scores_Table3-3fromERGreport.csv',
                                usecols=['Source', 'Code', 'DQI Reliability Score'])

stewi_formats = ['flowbyfacility', 'flow', 'facility', 'flowbySCC']
inventory_formats = ['flowbyfacility', 'flowbySCC']

source_metadata = {
    'SourceType': 'Static File',  #Other types are "Web service"
    'SourceFileName':'NA',
    'SourceURL':'NA',
    'SourceVersion':'NA',
    'SourceAquisitionTime':'NA',
    'StEWI_Version':stewi_version,
    }

inventory_single_compartments = {"NEI":"air","RCRAInfo":"waste","GHGRP":"air"}


def set_stewi_meta(file_name, category):
    stewi_meta = FileMeta()
    stewi_meta.name_data = file_name
    stewi_meta.category = category
    stewi_meta.tool = "StEWI"
    stewi_meta.tool_version = stewi_version
    stewi_meta.ext = write_format
    stewi_meta.git_hash = git_hash
    return stewi_meta


def config(config_path=modulepath):
    configfile = None
    with open(config_path + 'config.yaml', mode='r') as f:
        configfile = yaml.load(f,Loader=yaml.FullLoader)
    return configfile


def url_is_alive(url):
    """
    Checks that a given URL is reachable.
    :param url: A URL
    :rtype: bool
    """
    import urllib
    request = urllib.request.Request(url)
    request.get_method = lambda: 'HEAD'
    try:
        urllib.request.urlopen(request)
        return True
    except urllib.request.HTTPError:
        return False
    except urllib.error.URLError:
        return False


<<<<<<< HEAD
def download_table(filepath, url, get_time=False, zip_dir=None):
    import os.path, time
=======
def download_table(filepath, url, get_time=False, zip_dir=''):
>>>>>>> a466654f
    if not os.path.exists(filepath):
        if url[-4:].lower() == '.zip':
            import zipfile, requests, io
            table_request = requests.get(url).content
            zip_file = zipfile.ZipFile(io.BytesIO(table_request))
            if zip_dir is None:
                zip_dir = os.path.abspath(os.path.join(filepath, "../../.."))
            zip_file.extractall(zip_dir)
        elif 'xls' in url.lower() or url.lower()[-5:] == 'excel':
            import urllib, shutil
            with urllib.request.urlopen(url) as response, open(filepath, 'wb') as out_file:
                shutil.copyfileobj(response, out_file)
        elif 'json' in url.lower():
            import pandas as pd
            pd.read_json(url).to_csv(filepath, index=False)
        if get_time:
            try: retrieval_time = os.path.getctime(filepath)
            except: retrieval_time = time.time()
            return time.ctime(retrieval_time)


def set_dir(directory_name):
    path = os.path.realpath(directory_name + '/').replace('\\', '/') + '/'
    if os.path.exists(path): pathname = path
    else:
        pathname = path
        os.makedirs(pathname)
    return pathname


def import_table(path_or_reference, skip_lines=0, get_time=False):
    if '.core.frame.DataFrame' in str(type(path_or_reference)): import_file = path_or_reference
    elif path_or_reference[-3:].lower() == 'csv':
        import_file = pd.read_csv(path_or_reference, low_memory=False)
    elif 'xls' in path_or_reference[-4:].lower():
        import_file = pd.ExcelFile(path_or_reference)
        import_file = {sheet: import_file.parse(sheet, skiprows=skip_lines) for sheet in import_file.sheet_names}
    if get_time:
        try: retrieval_time = os.path.getctime(path_or_reference)
        except: retrieval_time = time.time()
        return import_file, retrieval_time
    return import_file


def drop_excel_sheets(excel_dict, drop_sheets):
    for s in drop_sheets:
        try:
            excel_dict.pop(s)
        except KeyError:
            continue
    return excel_dict


def filter_inventory(inventory, criteria_table, filter_type, marker=None):
    """
    :param inventory_df: DataFrame to be filtered
    :param criteria_file: Can be a list of items to drop/keep, or a table of FlowName, FacilityID, etc. with columns
                          marking rows to drop
    :param filter_type: drop, keep, mark_drop, mark_keep
    :param marker: Non-empty fields are considered marked by default. Option to specify 'x', 'yes', '1', etc.
    :return: DataFrame
    """
    inventory = import_table(inventory); criteria_table = import_table(criteria_table)
    if filter_type in ('drop', 'keep'):
        for criteria_column in criteria_table:
            for column in inventory:
                if column == criteria_column:
                    criteria = set(criteria_table[criteria_column])
                    if filter_type == 'drop': inventory = inventory[~inventory[column].isin(criteria)]
                    elif filter_type == 'keep': inventory = inventory[inventory[column].isin(criteria)]
    elif filter_type in ('mark_drop', 'mark_keep'):
        standard_format = import_table(data_dir + 'flowbyfacility_format.csv')
        must_match = standard_format['Name'][standard_format['Name'].isin(criteria_table.keys())]
        for criteria_column in criteria_table:
            if criteria_column in must_match: continue
            for field in must_match:
                if filter_type == 'mark_drop':
                    if marker is None: inventory = inventory[~inventory[field].isin(criteria_table[field][criteria_table[criteria_column] != ''])]
                    else: inventory = inventory[~inventory[field].isin(criteria_table[field][criteria_table[criteria_column] == marker])]
                if filter_type == 'mark_keep':
                    if marker is None: inventory = inventory[inventory[field].isin(criteria_table[field][criteria_table[criteria_column] != ''])]
                    else: inventory = inventory[inventory[field].isin(criteria_table[field][criteria_table[criteria_column] == marker])]
    return inventory.reset_index(drop=True)


def filter_states(inventory_df, include_states=True, include_dc=True, include_territories=False):
    states_df = pd.read_csv(data_dir + 'state_codes.csv')
    states_filter = pd.DataFrame()
    states_list = []
    if include_states: states_list += list(states_df['states'].dropna())
    if include_dc: states_list += list(states_df['dc'].dropna())
    if include_territories: states_list += list(states_df['territories'].dropna())
    states_filter['State'] = states_list
    output_inventory = filter_inventory(inventory_df, states_filter, filter_type='keep')
    return output_inventory


def validate_inventory(inventory_df, reference_df, group_by='flow', tolerance=5.0, filepath=''):
    """
    Compare inventory resulting from script output with a reference DataFrame from another source
    :param inventory_df: DataFrame of inventory resulting from script output
    :param reference_df: Reference DataFrame to compare emission quantities against. Must have same keys as inventory_df
    :param group_by: 'flow' for species summed across facilities, 'facility' to check species by facility,
                      or 'overall' for summed mass of all species
    :param tolerance: Maximum acceptable percent difference between inventory and reference values
    :return: DataFrame containing 'Conclusion' of statistical comparison and 'Percent_Difference'
    """
    if pd.api.types.is_string_dtype(inventory_df['FlowAmount']):
        inventory_df['FlowAmount'] = inventory_df['FlowAmount'].str.replace(',', '')
        inventory_df['FlowAmount'] = pd.to_numeric(inventory_df['FlowAmount'])
    if pd.api.types.is_string_dtype(reference_df['FlowAmount']):
        reference_df['FlowAmount'] = reference_df['FlowAmount'].str.replace(',', '')
        reference_df['FlowAmount'] = pd.to_numeric(reference_df['FlowAmount'])
    if group_by == 'overall':
        inventory_sums = inventory_df['FlowAmount'].sum()
        reference_sums = reference_df['FlowAmount'].sum()
    else:
        if group_by == 'flow':
            group_by_columns = ['FlowName']
            if 'Compartment' in inventory_df.keys(): group_by_columns += ['Compartment']
            if 'State' in inventory_df.keys(): group_by_columns += ['State']
        elif group_by == 'facility':
            group_by_columns = ['FlowName', 'FacilityID']
        elif group_by == 'subpart':
            group_by_columns = ['FlowName', 'SubpartName']
        inventory_df['FlowAmount'] = inventory_df['FlowAmount'].fillna(0.0)
        reference_df['FlowAmount'] = reference_df['FlowAmount'].fillna(0.0)
        inventory_sums = inventory_df[group_by_columns + ['FlowAmount']].groupby(group_by_columns).sum().reset_index()
        reference_sums = reference_df[group_by_columns + ['FlowAmount']].groupby(group_by_columns).sum().reset_index()
    if filepath: reference_sums.to_csv(filepath, index=False)
    validation_df = inventory_sums.merge(reference_sums, how='outer', on=group_by_columns).reset_index(drop=True)
    validation_df = validation_df.fillna(0.0)
    amount_x_list = []
    amount_y_list = []
    pct_diff_list = []
    conclusion = []
    error_count = 0
    for index, row in validation_df.iterrows():
        amount_x = float(row['FlowAmount_x'])
        amount_y = float(row['FlowAmount_y'])
        if amount_x == 0.0:
            amount_x_list.append(amount_x)
            if amount_y == 0.0:
                pct_diff_list.append(0.0)
                amount_y_list.append(amount_y)
                conclusion.append('Both inventory and reference are zero or null')
            elif amount_y == np.inf:
                amount_y_list.append(np.nan)
                pct_diff_list.append(100.0)
                conclusion.append('Reference contains infinity values. Check prior calculations.')
            else:
                amount_y_list.append(amount_y)
                pct_diff_list.append(100.0)
                conclusion.append('Inventory value is zero or null')
                error_count += 1
            continue
        elif amount_y == 0.0:
            amount_x_list.append(amount_x)
            amount_y_list.append(amount_y)
            pct_diff_list.append(100.0)
            conclusion.append('Reference value is zero or null')
            continue
        elif amount_y == np.inf:
            amount_x_list.append(amount_x)
            amount_y_list.append(np.nan)
            pct_diff_list.append(100.0)
            conclusion.append('Reference contains infinity values. Check prior calculations.')
        else:
            pct_diff = 100.0 * abs(amount_y - amount_x) / amount_y
            pct_diff_list.append(pct_diff)
            amount_x_list.append(amount_x)
            amount_y_list.append(amount_y)
            if pct_diff == 0.0: conclusion.append('Identical')
            elif pct_diff <= tolerance: conclusion.append('Statistically similar')
            elif pct_diff > tolerance:
                conclusion.append('Percent difference exceeds tolerance')
                error_count += 1
    validation_df['Inventory_Amount'] = amount_x_list
    validation_df['Reference_Amount'] = amount_y_list
    validation_df['Percent_Difference'] = pct_diff_list
    validation_df['Conclusion'] = conclusion
    validation_df = validation_df.drop(['FlowAmount_x', 'FlowAmount_y'], axis=1)
<<<<<<< HEAD

=======
    if error_count > 0:
        log.warning('%s potential issues in validation exceeding tolerance', str(error_count))
>>>>>>> a466654f
    return validation_df


def read_ValidationSets_Sources():
    df = pd.read_csv(data_dir + 'ValidationSets_Sources.csv',header=0,
                     dtype={"Year":"str"})
    return df


def write_validation_result(inventory_acronym,year,validation_df):
    """Writes the validation result and associated metadata to the output"""
    directory = output_dir + '/validation/'
    create_paths_if_missing(directory)
    log.info('writing validation result to ' + directory)
    validation_df.to_csv(directory + inventory_acronym + '_' + year + '.csv',index=False)
    #Get metadata on validation dataset
    validation_set_info_table = read_ValidationSets_Sources()
    #Get record for year and
    validation_set_info = validation_set_info_table[(validation_set_info_table['Inventory']==inventory_acronym)&
                                                     (validation_set_info_table['Year']==year)]
    if len(validation_set_info)!=1:
        log.error('no validation metadata found')
        return
    #Convert to Series
    validation_set_info = validation_set_info.iloc[0,]
    #Use the same format an inventory metadata to described the validation set data
    validation_metadata = dict(source_metadata)
    validation_metadata['SourceFileName'] = validation_set_info['Name']
    validation_metadata['SourceVersion'] = validation_set_info['Version']
    validation_metadata['SourceURL'] = validation_set_info['URL']
    validation_metadata['SourceAquisitionTime'] = validation_set_info['Date Acquired']
    validation_metadata['Criteria'] = validation_set_info['Criteria']
    #Write metadata to file
    write_metadata(inventory_acronym + '_' + year, validation_metadata, datatype="validation")


def update_validationsets_sources(validation_dict, date_acquired=False):
    if not date_acquired:
        date = datetime.today().strftime('%d-%b-%Y')
        validation_dict['Date Acquired'] = date
    v_table = read_ValidationSets_Sources()
    existing = v_table.loc[(v_table['Inventory'] == validation_dict['Inventory']) &
                       (v_table['Year'] == validation_dict['Year'])]
    if len(existing)>0:
        i = existing.index[0]
        v_table = v_table.loc[~v_table.index.isin(existing.index)]
        line = pd.DataFrame.from_records([validation_dict], index=[(i)])
    else:
        inventories = list(v_table['Inventory'])
        i = max(loc for loc, val in enumerate(inventories) if val == validation_dict['Inventory'])
        line = pd.DataFrame.from_records([validation_dict], index=[(i+0.5)])
    v_table = v_table.append(line, ignore_index=False)
    v_table = v_table.sort_index().reset_index(drop=True)
    log.info('updating ValidationSets_Sources.csv with %s %s', 
             validation_dict['Inventory'], validation_dict['Year'])
    v_table.to_csv(data_dir + 'ValidationSets_Sources.csv', index=False)
    

def validation_summary(validation_df, filepath=''):
    """
    Summarized output of validate_inventory function
    :param validation_df:
    :return: DataFrame containing 'Count' of each statistical conclusion and 'Avg_Pct_Difference'
    """
    validation_df['Count'] = validation_df['Conclusion']
    validation_summary_df = validation_df[['Count', 'Conclusion']].groupby('Conclusion').count()
    validation_summary_df['Avg_Pct_Difference'] = validation_df[['Percent_Difference', 'Conclusion']].groupby('Conclusion').mean()
    validation_summary_df.reset_index(inplace=True)
    if filepath: validation_summary_df.to_csv(filepath, index=False)
    return validation_summary_df

def weighted_average(df, data_col, weight_col, by_col):
    """
    Generates a weighted average result based on passed columns
    Parameters
    ----------
    df : DataFrame
        Dataframe prior to aggregating from which a weighted average is calculated
    data_col : str
        Name of column to be averaged.
    weight_col : str
        Name of column to serve as the weighting.
    by_col : list
        List of columns on which the dataframe is aggregated.

    Returns
    -------
    result : series
        Series reflecting the weighted average values for the data_col,
        at length consistent with the aggregated dataframe, to be reapplied
        to the data_col in the aggregated dataframe.

    """
    # remove any negative values for weight or data col
    df.loc[df[data_col] < 0, data_col] = 0
    df.loc[df[weight_col] < 0, weight_col] = 0
    df['_data_times_weight'] = df[data_col] * df[weight_col]
    df['_weight_where_notnull'] = df[weight_col] * pd.notnull(df[data_col])
    g = df.groupby(by_col)
    result = g['_data_times_weight'].sum() / g['_weight_where_notnull'].sum()
    del df['_data_times_weight'], df['_weight_where_notnull']
    return result


# Convert amounts. Note this could be replaced with a conversion utility
def unit_convert(df, coln1, coln2, unit, conversion_factor, coln3):
    df[coln1][df[coln2] == unit] = conversion_factor * df[coln3]
    return df
#Conversion factors
USton_kg = 907.18474
lb_kg = 0.4535924
MMBtu_MJ = 1055.056
MWh_MJ = 3600
g_kg = 0.001

# Writes the metadata dictionary to a JSON file
def write_metadata(file_name, metadata_dict, metapath=None, category='', datatype="inventory"):
    if (datatype == "inventory") or (datatype == "source"):
        meta = set_stewi_meta(file_name, category=category)
        meta.tool_meta = metadata_dict
        write_metadata_to_file(paths, meta)
        #with open(output_dir + '/' + inventoryname + '_' + report_year + '_metadata.json', 'w') as file:
        #    file.write(json.dumps(metadata_dict))
    elif datatype == "validation":
        with open(output_dir + '/validation/' + file_name + '_validationset_metadata.json', 'w') as file:
            file.write(json.dumps(metadata_dict, indent=4))


# Returns the metadata dictionary for an inventory
def read_source_metadata(path):
    try:
        with open(path + '_metadata.json', 'r') as file:
            file_contents = file.read()
            metadata = json.loads(file_contents)
            return metadata
    except FileNotFoundError:
        log.warning("metadata not found for source data")
        return None

def compile_source_metadata(sourcefile, config, year):
    """Compiles metadata related to the source data downloaded to generate inventory
    :param sourcefile: str or list of source file names
    :param config:
    :param year:
    returns: dictionary in the format of source_metadata
    """
    metadata = dict(source_metadata)
    if isinstance(sourcefile, list):
        filename = sourcefile[0]
    else:
        filename = sourcefile
    data_retrieval_time = time.ctime(os.path.getmtime(filename))
    if data_retrieval_time is not None:
        metadata['SourceAquisitionTime'] = data_retrieval_time
    metadata['SourceFileName'] = sourcefile
    metadata['SourceURL'] = config['url']
    if year in config:
        metadata['SourceVersion'] = config[year]['file_version']
    else:
        import re
        pattern = 'V[0-9]'
        version = re.search(pattern,filename,flags=re.IGNORECASE)
        if version is not None:
            metadata['SourceVersion'] = version.group(0)
    return metadata

def remove_line_breaks(df, headers_only = True):
    for column in df:
        df.rename(columns={column: column.replace('\r\n',' ')}, inplace=True)
        df.rename(columns={column: column.replace('\n',' ')}, inplace=True)
    if not headers_only:
        df = df.replace(to_replace=['\r\n','\n'],value=[' ', ' '], regex=True)
    return df    

# ReliabilityScore maintained in dict for accessing legacy datasets
flowbyfacility_fields = {'FlowName': [{'dtype': 'str'}, {'required': True}],
                         'Compartment': [{'dtype': 'str'}, {'required': True}],
                         'FlowAmount': [{'dtype': 'float'}, {'required': True}],
                         'FacilityID': [{'dtype': 'str'}, {'required': True}],
                         'DataReliability': [{'dtype': 'float'}, {'required': True}],
                         'Unit': [{'dtype': 'str'}, {'required': True}],
                         'ReliabilityScore': [{'dtype': 'float'}, {'required': True}],
                         }

facility_fields = {'FacilityID':[{'dtype': 'str'}, {'required': True}],
                   'FacilityName':[{'dtype': 'str'}, {'required': False}],
                   'Address':[{'dtype': 'str'}, {'required': False}],
                   'City':[{'dtype': 'str'}, {'required': False}],
                   'State':[{'dtype': 'str'}, {'required': True}],
                   'Zip':[{'dtype': 'int'}, {'required': False}],
                   'Latitude':[{'dtype': 'float'}, {'required': False}],
                   'Longitude':[{'dtype': 'float'}, {'required': False}],
                   'County':[{'dtype': 'str'}, {'required': False}],
                   'NAICS':[{'dtype': 'str'}, {'required': False}],
                   'SIC':[{'dtype': 'str'}, {'required': False}],
                   }

flowbySCC_fields = {'FlowName': [{'dtype': 'str'}, {'required': True}],
                    'Compartment': [{'dtype': 'str'}, {'required': True}],
                    'FlowAmount': [{'dtype': 'float'}, {'required': True}],
                    'FacilityID': [{'dtype': 'str'}, {'required': True}],
                    'DataReliability': [{'dtype': 'float'}, {'required': True}],
                    'Unit': [{'dtype': 'str'}, {'required': True}],
                    'SCC': [{'dtype': 'str'}, {'required': True}],
                    'ReliabilityScore': [{'dtype': 'float'}, {'required': True}],                    
                    }

format_dict = {'flowbyfacility': flowbyfacility_fields,
               'flowbySCC': flowbySCC_fields}

def get_required_fields(format='flowbyfacility'):
    fields = format_dict[format]
    required_fields = {key: value[0]['dtype'] for key, value in fields.items() if value[1]['required'] is True}
    return required_fields


def get_optional_fields(format='flowbyfacility'):
    fields = format_dict[format]
    optional_fields = {key: value[0]['dtype'] for key, value in fields.items()}
    return optional_fields


def add_missing_fields(df, inventory_acronym, format='flowbyfacility'):
    fields = dict(format_dict[format])
    # Rename for legacy datasets
    if 'ReliabilityScore' in df.columns:
        df.rename(columns={'ReliabilityScore':'DataReliability'}, inplace=True)
    del fields['ReliabilityScore']
    # Add in units and compartment if not present
    if 'Unit' not in df.columns:
        df['Unit'] = 'kg'
    if 'Compartment' not in df.columns:
        df['Compartment'] = inventory_single_compartments[inventory_acronym]
    for key in fields.keys():
        if key not in df.columns:
            df[key] = None
    # Resort
    df = df[fields.keys()]
    return df

def checkforFile(filepath):
    return os.path.exists(filepath)


def get_relpath(filepath):
    return os.path.relpath(filepath, '.').replace('\\', '/') + '/'


def storeInventory(df, file_name, category):
    """Stores the inventory dataframe to local directory based on category"""
    meta = set_stewi_meta(file_name, category)
    method_path = output_dir + '/' + meta.category
    try:
        log.info('saving ' + meta.name_data + ' to ' + method_path)
        write_df_to_file(df,paths,meta)
    except:
        log.error('Failed to save inventory')

def readInventory(file_name, category):
    """Returns the inventory as dataframe from local directory"""
    meta = set_stewi_meta(file_name, category)
    inventory = load_preprocessed_output(meta, paths)
    method_path = output_dir + '/' + meta.category
    if inventory is None:
        log.info(meta.name_data + ' not found in ' + method_path)
    else:
        log.info('loaded ' + meta.name_data + ' from ' + method_path)    
    return inventory<|MERGE_RESOLUTION|>--- conflicted
+++ resolved
@@ -18,10 +18,6 @@
 
 data_dir = modulepath + 'data/'
 
-<<<<<<< HEAD
-log.basicConfig(level=log.DEBUG, format='%(levelname)s %(message)s')
-stewi_version = '0.9.7'
-=======
 log.basicConfig(level=log.INFO, format='%(levelname)s %(message)s')
 stewi_version = '0.9.7'
 
@@ -37,7 +33,6 @@
         'ascii')[0:7]
 except:
     git_hash = None
->>>>>>> a466654f
 
 reliability_table = pd.read_csv(data_dir + 'DQ_Reliability_Scores_Table3-3fromERGreport.csv',
                                 usecols=['Source', 'Code', 'DQI Reliability Score'])
@@ -93,12 +88,7 @@
         return False
 
 
-<<<<<<< HEAD
 def download_table(filepath, url, get_time=False, zip_dir=None):
-    import os.path, time
-=======
-def download_table(filepath, url, get_time=False, zip_dir=''):
->>>>>>> a466654f
     if not os.path.exists(filepath):
         if url[-4:].lower() == '.zip':
             import zipfile, requests, io
@@ -281,12 +271,9 @@
     validation_df['Percent_Difference'] = pct_diff_list
     validation_df['Conclusion'] = conclusion
     validation_df = validation_df.drop(['FlowAmount_x', 'FlowAmount_y'], axis=1)
-<<<<<<< HEAD
-
-=======
     if error_count > 0:
         log.warning('%s potential issues in validation exceeding tolerance', str(error_count))
->>>>>>> a466654f
+
     return validation_df
 
 
