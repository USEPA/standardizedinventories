"""
Functions to return inventory data for a single inventory in standard formats
"""

import os
from stewi.globals import get_required_fields, filter_inventory,\
    log, filter_states, add_missing_fields, output_dir, data_dir,\
    write_format, readInventory, stewi_formats, get_relpath,\
    read_source_metadata, inventory_formats


def getAvailableInventoriesandYears(stewiformat='flowbyfacility'):
    """Gets available inventories and years for a given output format
    :param stewiformat: e.g. 'flowbyfacility'
    :return: existing_inventories dictionary of inventories like:
        {NEI: [2014],
         TRI: [2015, 2016]}
    """
    if stewiformat not in stewi_formats:
        log.error('not a supported stewi format')
        return
    directory = output_dir + '/' + stewiformat + '/'
    if os.path.exists(directory):
        files = os.listdir(directory)
    else:
        log.error('directory not found: ' + directory)
        return
    outputfiles = []
    existing_inventories = {}
    for name in files:
        if name.endswith(write_format):
            _n = name[:-len('.'+write_format)]
            if '_v' in _n:
                _n = _n[:_n.find('_v')]
            outputfiles.append(_n)
    # remove duplicates
    outputfiles = list(set(outputfiles))
    for file in outputfiles:
        length = len(file)
        s_yr = length - 4
        e_acronym = length - 5
        year = file[s_yr:]
        acronym = file[:e_acronym]
        if acronym not in existing_inventories.keys():
            existing_inventories[acronym] = [year]
        else:
            existing_inventories[acronym].append(year)
    return existing_inventories

def seeAvailableInventoriesandYears(stewiformat='flowbyfacility'):
    """Gets available inventories and years for a given output format
    :param stewiformat: e.g. 'flowbyfacility' or 'flow' """
    existing_inventories = getAvailableInventoriesandYears(stewiformat)
    print(stewiformat + ' inventories available (name, year):')
    for i in existing_inventories.keys():
        _s = i + ": "
        for _y in existing_inventories[i]:
            _s = _s + _y + ", "
        _s = _s[:-2]
        print(_s)


def getInventory(inventory_acronym, year, stewiformat='flowbyfacility', 
                 filter_for_LCI=False, US_States_Only=False):
    """Returns an inventory in a standard output format
    :param inventory_acronym: like 'TRI'
    :param year: year as number like 2010
    :param stewiformat: standard output format for returning..'flowbyfacility'
        or 'flowbySCC' only 
    :param filter_for_LCI: whether or not to filter inventory for life
        cycle inventory creation
    :param US_States_Only: includes only US states
    :return: dataframe with standard fields depending on output format
    """
    if stewiformat not in inventory_formats:
        log.error('%s is not a supported format for getInventory',
                  stewiformat)
        return None
    fields = get_required_fields(stewiformat)
    inventory = readInventory(inventory_acronym + '_' + str(year), stewiformat)
    if inventory is None:
        log.error('requested inventory does not exist, try '
                  'seeAvailableInventoriesandYears()')
        return None
    fields = {key: value for key, value in fields.items() if key in list(inventory)}
    inventory = inventory.astype(fields)
    inventory = add_missing_fields(inventory, inventory_acronym, stewiformat)
    # Apply filters if present
    if US_States_Only:
        inventory = filter_states(inventory)
    if filter_for_LCI:
        filter_path = data_dir
        filter_type = None
        if inventory_acronym == 'TRI':
            filter_path += 'TRI_pollutant_omit_list.csv'
            filter_type = 'drop'
        elif inventory_acronym == 'DMR':
            from stewi.DMR import remove_duplicate_organic_enrichment
            inventory = remove_duplicate_organic_enrichment(inventory)
            filter_path += 'DMR_pollutant_omit_list.csv'
            filter_type = 'drop'
        elif inventory_acronym == 'GHGRP':
            filter_path += 'ghg_mapping.csv'
            filter_type = 'keep'
        elif inventory_acronym == 'NEI':
            filter_path += 'NEI_pollutant_omit_list.csv'
            filter_type = 'drop'
        if filter_type is not None:
            inventory = filter_inventory(inventory, filter_path, 
                                         filter_type=filter_type)
    return inventory


def getInventoryFlows(inventory_acronym, year):
    """Returns flows for an inventory
    :param inventory_acronym: e.g. 'TRI'
    :param year: e.g. 2014
    :return: dataframe with standard flows format
    """
    flows = readInventory(inventory_acronym + '_' + str(year), 'flow')
    if flows is None:
        log.error('requested inventory does not exist, try '
                  'seeAvailableInventoriesandYears()')
        return None
    return flows


def getInventoryFacilities(inventory_acronym, year):
    """Returns flows for an inventory
    :param inventory_acronym: e.g. 'TRI'
    :param year: e.g. 2014
    :return: dataframe with standard flows format
    """
<<<<<<< HEAD
    path = OUTPUT_DIR + FORMATPATH['facility']
    file = path + inventory_acronym + '_' + str(year) + '.csv'
    if os.path.exists(file):
        facilities = pd.read_csv(file, header=0, dtype={"FacilityID": "str","NAICS":"str"})
    else:
        print('requested inventory does not exist, try seeAvailableInventoriesandYears()')
    return facilities
=======
    facilities = readInventory(inventory_acronym + '_' + str(year), 'facility')
    if facilities is None:
        log.error('requested inventory does not exist, try '
                  'seeAvailableInventoriesandYears()')
        return None
    return facilities

def getMetadata(inventory_acroynym,year):
    meta = read_source_metadata(output_dir+ '/' + inventory_acroynym 
                                + '_' + str(year))
    return meta
>>>>>>> a466654f
<|MERGE_RESOLUTION|>--- conflicted
+++ resolved
@@ -131,15 +131,6 @@
     :param year: e.g. 2014
     :return: dataframe with standard flows format
     """
-<<<<<<< HEAD
-    path = OUTPUT_DIR + FORMATPATH['facility']
-    file = path + inventory_acronym + '_' + str(year) + '.csv'
-    if os.path.exists(file):
-        facilities = pd.read_csv(file, header=0, dtype={"FacilityID": "str","NAICS":"str"})
-    else:
-        print('requested inventory does not exist, try seeAvailableInventoriesandYears()')
-    return facilities
-=======
     facilities = readInventory(inventory_acronym + '_' + str(year), 'facility')
     if facilities is None:
         log.error('requested inventory does not exist, try '
@@ -150,5 +141,4 @@
 def getMetadata(inventory_acroynym,year):
     meta = read_source_metadata(output_dir+ '/' + inventory_acroynym 
                                 + '_' + str(year))
-    return meta
->>>>>>> a466654f
+    return meta