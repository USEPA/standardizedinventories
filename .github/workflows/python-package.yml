--- conflicted
+++ resolved
@@ -34,11 +34,7 @@
         py-version: [3.8, 3.9]
         build-type:
         - user
-<<<<<<< HEAD
         - dev
-=======
-        # - dev
->>>>>>> 909f314f
 
     steps:
     - uses: actions/checkout@v2
